//- Copyright 2014 the Neutrino authors (see AUTHORS).
//- Licensed under the Apache License, Version 2.0 (see LICENSE).

/// C++ implementation of the plankton serialization format.

#ifndef _PLANKTON_HH
#define _PLANKTON_HH

#include "stdc.h"
#include "variant.hh"

namespace plankton {

<<<<<<< HEAD
typedef ::pton_arena_t arena_t;

class variant_t;
class sink_t;
class disposable_t;

// An iterator that allows you to scan through all the mappings in a map.
class map_iterator_t {
public:
  // If there are more mappings in this map sets the key and value in the
  // given out parameters and returns true. Otherwise returns false.
  bool advance(variant_t *key, variant_t *value);

  // Returns true iff the next call to advance will return true.
  bool has_next();

private:
  friend class variant_t;
  map_iterator_t(pton_arena_map_t *data);
  map_iterator_t() : data_(NULL), cursor_(0), limit_(0) { }

  pton_arena_map_t *data_;
  uint32_t cursor_;
  uint32_t limit_;
};


// A plankton variant. A variant can represent any of the plankton data types.
// Some variant values, like integers and external strings, can be constructed
// without allocation whereas others, like arrays and maps, must be allocated in
// an arena. Some variant types can be mutable, such as strings and arrays, to
// allow values to be built incrementally. All variant types can be frozen such
// that any further modification will be rejected.
//
// Variants can be handled in two equivalent but slightly different ways,
// depending on what's convenient. The basic variant_t type has methods for
// interacting with all the different types. For instance you can ask for the
// array length of any variant by calling variant_t::array_length, regardless of
// whether you're statically sure it's an array. For arrays you'll get the
// actual length back, for any other type there's a fallback result which in
// this case is 0.
//
// Alternatively there are specialized types such as array_t that provide the
// same functionality but in a more convenient form. So instead of calling
// variant_t::array_length you can convert the value to an array and use
// array_t::length. Semantically this is equivalent but it makes your
// assumptions clear and the code more concise.
class variant_t {
public:
  typedef pton_variant_t::pton_variant_header_t header_t;

  // Initializes a variant representing null.
  inline variant_t() : value_(pton_null()) { }

  // Converts a C-style variant to a C++-style one.
  inline variant_t(pton_variant_t value) : value_(value) { }

  // Static method that returns a variant representing null. Equivalent to
  // the no-arg constructor but more explicit.
  static inline variant_t null() { return variant_t(pton_null()); }

  // Returns a variant representing the boolean true. Called 'yes' because
  // 'true' is a keyword.
  static inline variant_t yes() { return variant_t(pton_true()); }

  // Returns a variant representing the boolean false. Called 'no' because
  // 'false' is a keyword.
  static inline variant_t no() { return variant_t(pton_false()); }

  // Returns a variant representing a bool, false if the value is 0, true
  // otherwise. Called 'boolean' because 'bool' has a tendency to be taken.
  static inline variant_t boolean(int value) { return variant_t(pton_bool(value)); }

  // Returns a variant representing a 64-bit identity token.
  static inline variant_t id64(uint64_t value) { return variant_t(pton_id64(value)); }

  // Returns a variant representing a 32-bit identity token.
  static inline variant_t id32(uint32_t value) { return variant_t(pton_id32(value)); }

  // Returns a variant representing a 32-bit identity token.
  static inline variant_t id(uint32_t size, uint64_t value) { return variant_t(pton_id(size, value)); }

  // Initializes a variant representing an integer with the given value. Note
  // that this is funky when used with a literal 0 because it also matches the
  // pointer constructors.
  inline variant_t(int64_t integer);

  // Static constructor for integer variants that doesn't rely on overloading,
  // unlike the constructor.
  static inline variant_t integer(int64_t value);

  // Initializes a variant representing a string with the given contents, using
  // strlen to determine the string's length. This does not copy the string so
  // it has to stay alive for as long as the variant is used.
  inline variant_t(const char *string);

  // Explicit constructor for string-valued variants. Note that the variant does
  // not take ownership of the string so it must stay alive as long as the
  // variant does. Use an arena to create a variant that does take ownership.
  static inline variant_t string(const char *string);

  // Initializes a variant representing a string with the given contents. This
  // does not copy the string so it has to stay alive for as long as the
  // variant is used. Use an arena to create a variant that does copy the string.
  inline variant_t(const char *string, uint32_t length);

  // Explicit constructor for string-valued variants. Note that the variant does
  // not take ownership of the string so it must stay alive as long as the
  // variant does. Use an arena to create a variant that does take ownership.
  static inline variant_t string(const char *string, uint32_t length);

  // Explicit constructor for a binary blob. The size is in bytes. This
  // does not copy the string so it has to stay alive for as long as the
  // variant is used. Use an arena to create a variant that does copy the string.
  static variant_t blob(const void *data, uint32_t size);

  // Returns this value's type.
  pton_type_t type() const;

  // Returns the integer value of this variant if it is an integer, otherwise
  // 0.
  inline int64_t integer_value() const;

  // Returns the length of this string if it is a string, otherwise 0.
  uint32_t string_length() const;

  // Returns the characters of this string if it is a string, otherwise NULL.
  const char *string_chars() const;

  char *string_mutable_chars() const;

  // Returns this string's encoding if this is a string, otherwise null.
  variant_t string_encoding() const;

  // If this variant is a blob, returns the number of bytes. If not, returns 0.
  uint32_t blob_size() const;

  // If this variant is a blob returns the blob data. If not returns NULL.
  const void *blob_data() const;

  // Returns the index'th byte in this blob if this is a blob of size at least
  // index, otherwise 0.
  uint8_t blob_get(uint32_t index) const;

  // Sets the index'th byte if this is a mutable blob with size at least index.
  // Returns true if setting succeeded.
  bool blob_set(uint32_t index, uint8_t b);

  // Returns the length of this array, 0 if this is not an array.
  uint32_t array_length() const;

  // Returns the index'th element, null if the index is greater than the array's
  // length.
  variant_t array_get(uint32_t index) const;

  // Adds the given value at the end of this array if it is mutable. Returns
  // true if adding succeeded.
  bool array_add(variant_t value);

  // Adds an initially null value to this array, access to which is returned
  // as a sink so setting the sink will cause the array value to be set.
  sink_t array_add_sink();

  // Returns the number of mappings in this map, if this is a map, otherwise
  // 0.
  uint32_t map_size() const;

  // Adds a mapping from the given key to the given value if this map is
  // mutable. Returns true if setting succeeded.
  bool map_set(variant_t key, variant_t value);

  bool map_set(sink_t *key_out, sink_t *value_out);

  // Returns the mapping for the given key in this map if this contains the
  // key, otherwise null.
  variant_t map_get(variant_t key) const;

  // Returns an iterator for iterating this map, if this is a map, otherwise an
  // empty iterator. The first call to advance will yield the first mapping, if
  // there is one.
  map_iterator_t map_iter() const;

  // Returns the size in bits of this id value or 0 if this is not an id.
  uint32_t id_size() const;

  // Returns the value of a 64-bit id or 0 if this is not an id of at most 64
  // bits.
  uint64_t id64_value() const;

  // Returns the value of this boolean if it is a boolean, otherwise false. In
  // other words, true iff this is the boolean true value. Note that this is
  // different from the bool() operator which returns true for all values except
  // null. Think of this as an accessor for the value of something you know is
  // a boolean, whereas the bool() operator tests whether the variant is a
  // nontrivial value.
  inline bool bool_value() const;

  // Returns true if this is a truthy value, that is, not the null value. This
  // is useful in various conversion which return a truthy value on success and
  // null on failure. Note that this is different from the bool_value() function
  // which returns true only for the true value. Think of this as a test of
  // whether the variant is a nontrivial value, similar to testing whether a
  // pointer is NULL, whereas bool_value is an accessor for the value of
  // something you know is a boolean.
  inline operator bool() const;

  // Returns true if this value is identical to the given value. Integers and
  // strings are identical if their contents are the same, the singletons are
  // identical to themselves, and structured values are identical if they were
  // created by the same new_... call. So two arrays with the same values are
  // not necessarily considered identical.
  bool operator==(variant_t that);

  // Returns true iff this value is locally immutable. Note that even if this
  // returns true it doesn't mean that nothing about this value can change -- it
  // may contain references to other values that are mutable.
  bool is_frozen();

  // Renders this value locally immutable. Values referenced from this one may
  // be mutable so it may still change indirectly, just not this concrete
  // object.
  void ensure_frozen();

  // Is this value an integer?
  inline bool is_integer() const;

  // Is this value a map?
  inline bool is_map() const;

  // Is this value an array?
  inline bool is_array() const;

  inline bool is_string() const;

  inline bool is_blob() const;

  inline pton_variant_t to_c() { return value_; }

  static variant_t default_string_encoding();

protected:
  friend class sink_t;
  pton_variant_t value_;

  typedef pton_variant_t::pton_variant_header_t::pton_variant_repr_tag_t repr_tag_t;

  // Convenience accessor for the representation tag.
  repr_tag_t repr_tag() const { return value_.header_.repr_tag_; }

  pton_variant_t::pton_variant_payload_t *payload() { return &value_.payload_; }

  const pton_variant_t::pton_variant_payload_t *payload() const { return &value_.payload_; }

private:
  friend struct ::pton_arena_t;

  variant_t(repr_tag_t tag, pton_arena_value_t *arena_value);
};

// A variant that represents an array. An array can be either an actual array
// or null, to make conversion more convenient. If you want to be sure you're
// really dealing with an array do an if-check.
class array_t : public variant_t {
public:
  // Creates a new empty array.
  array_t() : variant_t() { }

  // Conversion to an array of some value. If the value is indeed an array the
  // result is a proper array, if it is something else the result is null.
  explicit array_t(variant_t variant);

  // Adds the given value at the end of this array if it is mutable. Returns
  // true if adding succeeded.
  bool add(variant_t value) { return array_add(value); }

  // Adds an initially null value to this array, access to which is returned
  // as a sink so setting the sink will cause the array value to be set.
  sink_t add();

  // Returns the length of this array.
  uint32_t length() const { return array_length(); }

  // Returns the index'th element, null if the index is greater than the array's
  // length.
  variant_t operator[](uint32_t index) const { return array_get(index); }
};

class object_t : public variant_t {
public:
  object_t() : variant_t() { }

  explicit object_t(variant_t variant);

  variant_t header();
};

// A variant that represents a map. A map can be either an actual map or null,
// to make conversion more convenient. If you want to be sure you're really
// dealing with a map do an if-check.
class map_t : public variant_t {
public:
  // Conversion to a map of some value. If the value is indeed a map the
  // result is a proper map, if it is something else the result is null.
  explicit map_t(variant_t variant);

  // Adds a mapping from the given key to the given value if this map is
  // mutable. Returns true if setting succeeded.
  bool set(variant_t key, variant_t value) { return map_set(key, value); }

  // Adds an open mapping from keys and values to be set later through the
  // sinks returned through the two out parameters.
  bool set(sink_t *key_out, sink_t *value_out) { return map_set(key_out, value_out); }

  // Returns the mapping for the given key.
  variant_t operator[](variant_t key) { return map_get(key); }

  // Returns the number of mappings in this map.
  uint32_t size() const { return map_size(); }

  // Returns an iterator for iterating this map. The first call to advance will
  // yield the first mapping, if there is one.
  map_iterator_t iter() const { return map_iter(); }
};

// A variant that represents a string. A string can be either an actual string
// or null, to make conversion more convenient. If you want to be sure you're
// really dealing with a string do an if-check.
class string_t : public variant_t {
public:
  explicit string_t(variant_t variant);

  // Returns the length of this string if it is a string, otherwise 0.
  uint32_t length() const { return string_length(); }

  // Returns this string's character encoding.
  variant_t encoding() const { return string_encoding(); }

  // Returns this string's characters.
  const char *chars() const { return string_chars(); }

  // If this string is mutable, returns the mutable backing array. Otherwise
  // return NULL.
  char *mutable_chars() { return string_mutable_chars(); }
};

// A variant that represents a blob. A blob can be either an actual blob or
// null, to make conversion more convenient. If you want to be sure you're
// really dealing with a blob do an if-check.
class blob_t : public variant_t {
public:
  explicit blob_t(variant_t variant);

  // Returns the size of this blob if it is a blob, otherwise 0.
  uint32_t size() const { return blob_size(); }

  // Returns the index'th byte in this blob if this is a blob of size at least
  // index, otherwise 0.
  uint8_t get(uint32_t index) const { return blob_get(index); }

  // Sets the index'th byte if this is a mutable blob with size at least index.
  // Returns true if setting succeeded.
  bool set(uint32_t index, uint8_t b) { return blob_set(index, b); }
};

// A sink is like a pointer to a variant except that it also has access to an
// arena such that instead of creating a value in an arena and then storing it
// in the sink you would ask the sink to create the value itself.
class sink_t {
public:
  sink_t() : data_(NULL) { }

  // If this sink has not already been assigned, creates an array, stores it as
  // the value of this sink, and returns it.
  array_t as_array();

  // Creates and returns a new sink that is independent from this one but whose
  // eventual value can be used to set this one. This can be useful in cases
  // where you need a utility sink for some sub-computation.
  sink_t new_sink(variant_t *out);

  // If this sink has not already been assigned, creates a map, stores it as
  // the value of this sink, and returns it.
  map_t as_map();

  // Sets the value of this sink, if it hasn't already been set. Otherwise this
  // is a no-op. Returns whether the value was set.
  bool set(variant_t value);

  // If this sink has not already been assigned, creates a new string with the
  // given contents and stores it as the value.
  bool set_string(const char *chars, uint32_t length);

  // Returns the C view of this sink.
  pton_sink_t *to_c() { return data_; }

  // Wraps a sink_t struct around a C sink.
  explicit sink_t(pton_sink_t *data);

private:
  pton_sink_t *data_;
};

=======
>>>>>>> 02734541
// Utility for encoding plankton data. For most uses you can use a BinaryWriter
// to encode a whole variant at a time, but in cases where data is represented
// in some other way you can use this to build custom encoding.
class Assembler {
public:
  Assembler() : assm_(pton_new_assembler()) { }
  ~Assembler() { pton_dispose_assembler(assm_); }

  // Writes an array header for an array with the given number of elements. This
  // must be followed immediately by the elements.
  bool begin_array(uint32_t length) { return pton_assembler_begin_array(assm_, length); }

  // Writes a map header for a map with the given number of mappings. This must be
  // followed immediately by the mappings, keys and values alternating.
  bool begin_map(uint32_t size) { return pton_assembler_begin_map(assm_, size); }

  // Writes the given boolean value.
  bool emit_bool(bool value) { return pton_assembler_emit_bool(assm_, value); }

  // Writes the null value.
  bool emit_null() { return pton_assembler_emit_null(assm_); }

  // Writes an int64 with the given value.
  bool emit_int64(int64_t value) { return pton_assembler_emit_int64(assm_, value); }

  // Writes a string with the default encoding.
  bool emit_default_string(const char *chars, uint32_t length) {
    return pton_assembler_emit_default_string(assm_, chars, length);
  }

  // Writes the header for a string with a custom encoding.
  bool begin_string_with_encoding(const void *chars, uint32_t length) {
    return pton_assembler_begin_string_with_encoding(assm_, chars, length);
  }

  // Writes an identity token.
  bool emit_id64(uint32_t size, uint64_t value) {
    return pton_assembler_emit_id64(assm_, size, value);
  }

  // Flushes the given assembler, writing the output into the given parameters.
  // The caller assumes ownership of the returned array and is responsible for
  // freeing it. This doesn't free the assembler, it must still be disposed with
  // pton_dispose_assembler.
  memory_block_t peek_code() { return pton_assembler_peek_code(assm_); }

private:
  pton_assembler_t *assm_;
};

// Utility for serializing variant values to plankton.
class BinaryWriter {
public:
  BinaryWriter();
  ~BinaryWriter();

  // Write the given value to this writer's internal buffer.
  void write(Variant value);

  // Returns the start of the buffer.
  uint8_t *operator*() { return bytes_; }

  // Returns the size in bytes of the data written to this writer's buffer.
  size_t size() { return size_; }

private:
  friend class VariantWriter;
  uint8_t *bytes_;
  size_t size_;
};

// An object that holds the representation of a variant as a 7-bit ascii string.
class TextWriter {
public:
  TextWriter();
  ~TextWriter();

  // Write the given variant to this asciigram.
  void write(Variant value);

  // After encoding, returns the string containing the encoded representation.
  const char *operator*() { return chars_; }

  // After encoding, returns the length of the string containing the encoded
  // representation.
  size_t length() { return length_; }

private:
  friend class TextWriterImpl;
  char *chars_;
  size_t length_;
};

// Utility for reading variant values from serialized data.
class BinaryReader {
public:
  // Creates a new reader that allocates values from the given arena.
  BinaryReader(Arena *arena);

  // Deserializes the given input and returns the result as a variant.
  Variant parse(const void *data, size_t size);

private:
  friend class BinaryReaderImpl;
  Arena *arena_;
};

// Utility for converting a plankton variant to a 7-bit ascii string.
class TextReader {
public:
  // Creates a new parser which uses the given arena for allocation.
  TextReader(Arena *arena);

  // Parse the given input, returning the value. If any errors occur the
  // has_failed() and offender() methods can be used to identify what the
  // problem was.
  Variant parse(const char *chars, size_t length);

  // Returns true iff the last parse failed.  If parse hasn't been called at all
  // returns false.
  bool has_failed() { return has_failed_; }

  // If has_failed() returns true this will return the offending character.
  char offender() { return offender_; }

private:
  friend class TextReaderImpl;
  Arena *arena_;
  bool has_failed_;
  char offender_;
};

} // namespace plankton

#endif // _PLANKTON_HH<|MERGE_RESOLUTION|>--- conflicted
+++ resolved
@@ -11,411 +11,6 @@
 
 namespace plankton {
 
-<<<<<<< HEAD
-typedef ::pton_arena_t arena_t;
-
-class variant_t;
-class sink_t;
-class disposable_t;
-
-// An iterator that allows you to scan through all the mappings in a map.
-class map_iterator_t {
-public:
-  // If there are more mappings in this map sets the key and value in the
-  // given out parameters and returns true. Otherwise returns false.
-  bool advance(variant_t *key, variant_t *value);
-
-  // Returns true iff the next call to advance will return true.
-  bool has_next();
-
-private:
-  friend class variant_t;
-  map_iterator_t(pton_arena_map_t *data);
-  map_iterator_t() : data_(NULL), cursor_(0), limit_(0) { }
-
-  pton_arena_map_t *data_;
-  uint32_t cursor_;
-  uint32_t limit_;
-};
-
-
-// A plankton variant. A variant can represent any of the plankton data types.
-// Some variant values, like integers and external strings, can be constructed
-// without allocation whereas others, like arrays and maps, must be allocated in
-// an arena. Some variant types can be mutable, such as strings and arrays, to
-// allow values to be built incrementally. All variant types can be frozen such
-// that any further modification will be rejected.
-//
-// Variants can be handled in two equivalent but slightly different ways,
-// depending on what's convenient. The basic variant_t type has methods for
-// interacting with all the different types. For instance you can ask for the
-// array length of any variant by calling variant_t::array_length, regardless of
-// whether you're statically sure it's an array. For arrays you'll get the
-// actual length back, for any other type there's a fallback result which in
-// this case is 0.
-//
-// Alternatively there are specialized types such as array_t that provide the
-// same functionality but in a more convenient form. So instead of calling
-// variant_t::array_length you can convert the value to an array and use
-// array_t::length. Semantically this is equivalent but it makes your
-// assumptions clear and the code more concise.
-class variant_t {
-public:
-  typedef pton_variant_t::pton_variant_header_t header_t;
-
-  // Initializes a variant representing null.
-  inline variant_t() : value_(pton_null()) { }
-
-  // Converts a C-style variant to a C++-style one.
-  inline variant_t(pton_variant_t value) : value_(value) { }
-
-  // Static method that returns a variant representing null. Equivalent to
-  // the no-arg constructor but more explicit.
-  static inline variant_t null() { return variant_t(pton_null()); }
-
-  // Returns a variant representing the boolean true. Called 'yes' because
-  // 'true' is a keyword.
-  static inline variant_t yes() { return variant_t(pton_true()); }
-
-  // Returns a variant representing the boolean false. Called 'no' because
-  // 'false' is a keyword.
-  static inline variant_t no() { return variant_t(pton_false()); }
-
-  // Returns a variant representing a bool, false if the value is 0, true
-  // otherwise. Called 'boolean' because 'bool' has a tendency to be taken.
-  static inline variant_t boolean(int value) { return variant_t(pton_bool(value)); }
-
-  // Returns a variant representing a 64-bit identity token.
-  static inline variant_t id64(uint64_t value) { return variant_t(pton_id64(value)); }
-
-  // Returns a variant representing a 32-bit identity token.
-  static inline variant_t id32(uint32_t value) { return variant_t(pton_id32(value)); }
-
-  // Returns a variant representing a 32-bit identity token.
-  static inline variant_t id(uint32_t size, uint64_t value) { return variant_t(pton_id(size, value)); }
-
-  // Initializes a variant representing an integer with the given value. Note
-  // that this is funky when used with a literal 0 because it also matches the
-  // pointer constructors.
-  inline variant_t(int64_t integer);
-
-  // Static constructor for integer variants that doesn't rely on overloading,
-  // unlike the constructor.
-  static inline variant_t integer(int64_t value);
-
-  // Initializes a variant representing a string with the given contents, using
-  // strlen to determine the string's length. This does not copy the string so
-  // it has to stay alive for as long as the variant is used.
-  inline variant_t(const char *string);
-
-  // Explicit constructor for string-valued variants. Note that the variant does
-  // not take ownership of the string so it must stay alive as long as the
-  // variant does. Use an arena to create a variant that does take ownership.
-  static inline variant_t string(const char *string);
-
-  // Initializes a variant representing a string with the given contents. This
-  // does not copy the string so it has to stay alive for as long as the
-  // variant is used. Use an arena to create a variant that does copy the string.
-  inline variant_t(const char *string, uint32_t length);
-
-  // Explicit constructor for string-valued variants. Note that the variant does
-  // not take ownership of the string so it must stay alive as long as the
-  // variant does. Use an arena to create a variant that does take ownership.
-  static inline variant_t string(const char *string, uint32_t length);
-
-  // Explicit constructor for a binary blob. The size is in bytes. This
-  // does not copy the string so it has to stay alive for as long as the
-  // variant is used. Use an arena to create a variant that does copy the string.
-  static variant_t blob(const void *data, uint32_t size);
-
-  // Returns this value's type.
-  pton_type_t type() const;
-
-  // Returns the integer value of this variant if it is an integer, otherwise
-  // 0.
-  inline int64_t integer_value() const;
-
-  // Returns the length of this string if it is a string, otherwise 0.
-  uint32_t string_length() const;
-
-  // Returns the characters of this string if it is a string, otherwise NULL.
-  const char *string_chars() const;
-
-  char *string_mutable_chars() const;
-
-  // Returns this string's encoding if this is a string, otherwise null.
-  variant_t string_encoding() const;
-
-  // If this variant is a blob, returns the number of bytes. If not, returns 0.
-  uint32_t blob_size() const;
-
-  // If this variant is a blob returns the blob data. If not returns NULL.
-  const void *blob_data() const;
-
-  // Returns the index'th byte in this blob if this is a blob of size at least
-  // index, otherwise 0.
-  uint8_t blob_get(uint32_t index) const;
-
-  // Sets the index'th byte if this is a mutable blob with size at least index.
-  // Returns true if setting succeeded.
-  bool blob_set(uint32_t index, uint8_t b);
-
-  // Returns the length of this array, 0 if this is not an array.
-  uint32_t array_length() const;
-
-  // Returns the index'th element, null if the index is greater than the array's
-  // length.
-  variant_t array_get(uint32_t index) const;
-
-  // Adds the given value at the end of this array if it is mutable. Returns
-  // true if adding succeeded.
-  bool array_add(variant_t value);
-
-  // Adds an initially null value to this array, access to which is returned
-  // as a sink so setting the sink will cause the array value to be set.
-  sink_t array_add_sink();
-
-  // Returns the number of mappings in this map, if this is a map, otherwise
-  // 0.
-  uint32_t map_size() const;
-
-  // Adds a mapping from the given key to the given value if this map is
-  // mutable. Returns true if setting succeeded.
-  bool map_set(variant_t key, variant_t value);
-
-  bool map_set(sink_t *key_out, sink_t *value_out);
-
-  // Returns the mapping for the given key in this map if this contains the
-  // key, otherwise null.
-  variant_t map_get(variant_t key) const;
-
-  // Returns an iterator for iterating this map, if this is a map, otherwise an
-  // empty iterator. The first call to advance will yield the first mapping, if
-  // there is one.
-  map_iterator_t map_iter() const;
-
-  // Returns the size in bits of this id value or 0 if this is not an id.
-  uint32_t id_size() const;
-
-  // Returns the value of a 64-bit id or 0 if this is not an id of at most 64
-  // bits.
-  uint64_t id64_value() const;
-
-  // Returns the value of this boolean if it is a boolean, otherwise false. In
-  // other words, true iff this is the boolean true value. Note that this is
-  // different from the bool() operator which returns true for all values except
-  // null. Think of this as an accessor for the value of something you know is
-  // a boolean, whereas the bool() operator tests whether the variant is a
-  // nontrivial value.
-  inline bool bool_value() const;
-
-  // Returns true if this is a truthy value, that is, not the null value. This
-  // is useful in various conversion which return a truthy value on success and
-  // null on failure. Note that this is different from the bool_value() function
-  // which returns true only for the true value. Think of this as a test of
-  // whether the variant is a nontrivial value, similar to testing whether a
-  // pointer is NULL, whereas bool_value is an accessor for the value of
-  // something you know is a boolean.
-  inline operator bool() const;
-
-  // Returns true if this value is identical to the given value. Integers and
-  // strings are identical if their contents are the same, the singletons are
-  // identical to themselves, and structured values are identical if they were
-  // created by the same new_... call. So two arrays with the same values are
-  // not necessarily considered identical.
-  bool operator==(variant_t that);
-
-  // Returns true iff this value is locally immutable. Note that even if this
-  // returns true it doesn't mean that nothing about this value can change -- it
-  // may contain references to other values that are mutable.
-  bool is_frozen();
-
-  // Renders this value locally immutable. Values referenced from this one may
-  // be mutable so it may still change indirectly, just not this concrete
-  // object.
-  void ensure_frozen();
-
-  // Is this value an integer?
-  inline bool is_integer() const;
-
-  // Is this value a map?
-  inline bool is_map() const;
-
-  // Is this value an array?
-  inline bool is_array() const;
-
-  inline bool is_string() const;
-
-  inline bool is_blob() const;
-
-  inline pton_variant_t to_c() { return value_; }
-
-  static variant_t default_string_encoding();
-
-protected:
-  friend class sink_t;
-  pton_variant_t value_;
-
-  typedef pton_variant_t::pton_variant_header_t::pton_variant_repr_tag_t repr_tag_t;
-
-  // Convenience accessor for the representation tag.
-  repr_tag_t repr_tag() const { return value_.header_.repr_tag_; }
-
-  pton_variant_t::pton_variant_payload_t *payload() { return &value_.payload_; }
-
-  const pton_variant_t::pton_variant_payload_t *payload() const { return &value_.payload_; }
-
-private:
-  friend struct ::pton_arena_t;
-
-  variant_t(repr_tag_t tag, pton_arena_value_t *arena_value);
-};
-
-// A variant that represents an array. An array can be either an actual array
-// or null, to make conversion more convenient. If you want to be sure you're
-// really dealing with an array do an if-check.
-class array_t : public variant_t {
-public:
-  // Creates a new empty array.
-  array_t() : variant_t() { }
-
-  // Conversion to an array of some value. If the value is indeed an array the
-  // result is a proper array, if it is something else the result is null.
-  explicit array_t(variant_t variant);
-
-  // Adds the given value at the end of this array if it is mutable. Returns
-  // true if adding succeeded.
-  bool add(variant_t value) { return array_add(value); }
-
-  // Adds an initially null value to this array, access to which is returned
-  // as a sink so setting the sink will cause the array value to be set.
-  sink_t add();
-
-  // Returns the length of this array.
-  uint32_t length() const { return array_length(); }
-
-  // Returns the index'th element, null if the index is greater than the array's
-  // length.
-  variant_t operator[](uint32_t index) const { return array_get(index); }
-};
-
-class object_t : public variant_t {
-public:
-  object_t() : variant_t() { }
-
-  explicit object_t(variant_t variant);
-
-  variant_t header();
-};
-
-// A variant that represents a map. A map can be either an actual map or null,
-// to make conversion more convenient. If you want to be sure you're really
-// dealing with a map do an if-check.
-class map_t : public variant_t {
-public:
-  // Conversion to a map of some value. If the value is indeed a map the
-  // result is a proper map, if it is something else the result is null.
-  explicit map_t(variant_t variant);
-
-  // Adds a mapping from the given key to the given value if this map is
-  // mutable. Returns true if setting succeeded.
-  bool set(variant_t key, variant_t value) { return map_set(key, value); }
-
-  // Adds an open mapping from keys and values to be set later through the
-  // sinks returned through the two out parameters.
-  bool set(sink_t *key_out, sink_t *value_out) { return map_set(key_out, value_out); }
-
-  // Returns the mapping for the given key.
-  variant_t operator[](variant_t key) { return map_get(key); }
-
-  // Returns the number of mappings in this map.
-  uint32_t size() const { return map_size(); }
-
-  // Returns an iterator for iterating this map. The first call to advance will
-  // yield the first mapping, if there is one.
-  map_iterator_t iter() const { return map_iter(); }
-};
-
-// A variant that represents a string. A string can be either an actual string
-// or null, to make conversion more convenient. If you want to be sure you're
-// really dealing with a string do an if-check.
-class string_t : public variant_t {
-public:
-  explicit string_t(variant_t variant);
-
-  // Returns the length of this string if it is a string, otherwise 0.
-  uint32_t length() const { return string_length(); }
-
-  // Returns this string's character encoding.
-  variant_t encoding() const { return string_encoding(); }
-
-  // Returns this string's characters.
-  const char *chars() const { return string_chars(); }
-
-  // If this string is mutable, returns the mutable backing array. Otherwise
-  // return NULL.
-  char *mutable_chars() { return string_mutable_chars(); }
-};
-
-// A variant that represents a blob. A blob can be either an actual blob or
-// null, to make conversion more convenient. If you want to be sure you're
-// really dealing with a blob do an if-check.
-class blob_t : public variant_t {
-public:
-  explicit blob_t(variant_t variant);
-
-  // Returns the size of this blob if it is a blob, otherwise 0.
-  uint32_t size() const { return blob_size(); }
-
-  // Returns the index'th byte in this blob if this is a blob of size at least
-  // index, otherwise 0.
-  uint8_t get(uint32_t index) const { return blob_get(index); }
-
-  // Sets the index'th byte if this is a mutable blob with size at least index.
-  // Returns true if setting succeeded.
-  bool set(uint32_t index, uint8_t b) { return blob_set(index, b); }
-};
-
-// A sink is like a pointer to a variant except that it also has access to an
-// arena such that instead of creating a value in an arena and then storing it
-// in the sink you would ask the sink to create the value itself.
-class sink_t {
-public:
-  sink_t() : data_(NULL) { }
-
-  // If this sink has not already been assigned, creates an array, stores it as
-  // the value of this sink, and returns it.
-  array_t as_array();
-
-  // Creates and returns a new sink that is independent from this one but whose
-  // eventual value can be used to set this one. This can be useful in cases
-  // where you need a utility sink for some sub-computation.
-  sink_t new_sink(variant_t *out);
-
-  // If this sink has not already been assigned, creates a map, stores it as
-  // the value of this sink, and returns it.
-  map_t as_map();
-
-  // Sets the value of this sink, if it hasn't already been set. Otherwise this
-  // is a no-op. Returns whether the value was set.
-  bool set(variant_t value);
-
-  // If this sink has not already been assigned, creates a new string with the
-  // given contents and stores it as the value.
-  bool set_string(const char *chars, uint32_t length);
-
-  // Returns the C view of this sink.
-  pton_sink_t *to_c() { return data_; }
-
-  // Wraps a sink_t struct around a C sink.
-  explicit sink_t(pton_sink_t *data);
-
-private:
-  pton_sink_t *data_;
-};
-
-=======
->>>>>>> 02734541
 // Utility for encoding plankton data. For most uses you can use a BinaryWriter
 // to encode a whole variant at a time, but in cases where data is represented
 // in some other way you can use this to build custom encoding.
